<<<<<<< HEAD
import datetime
import pickle
import smtplib
import time

import lockfile
=======
import django
from django.test import TestCase
>>>>>>> 696027f0
from django.core import mail
from django.core.mail.backends.locmem import EmailBackend as LocMemEmailBackend
from django.core.management import call_command
from django.test import TestCase
from django.utils.timezone import now as datetime_now
from mock import Mock, patch

import mailer
from mailer import engine
<<<<<<< HEAD
from mailer.models import (
    PRIORITY_DEFERRED, PRIORITY_HIGH, PRIORITY_LOW, PRIORITY_MEDIUM,
    RESULT_FAILURE, RESULT_SUCCESS, DontSendEntry, Message, MessageLog,
    db_to_email, email_to_db, make_message
)
=======

from mock import patch, Mock, ANY
import pickle
import lockfile
import smtplib
import time
import datetime
>>>>>>> 696027f0


class FakeConnection(object):
    def __getstate__(self):
        raise TypeError("Connections can't be pickled")


class TestMailerEmailBackend(object):
    outbox = []

    def __init__(self, **kwargs):
        self.connection = FakeConnection()
        del self.outbox[:]

    def open(self):
        pass

    def close(self):
        pass

    def send_messages(self, email_messages):
        for m in email_messages:
            m.extra_headers['X-Sent-By'] = 'django-mailer-tests'
        self.outbox.extend(email_messages)


class FailingMailerEmailBackend(LocMemEmailBackend):
    def send_messages(self, email_messages):
        raise smtplib.SMTPSenderRefused(1, "foo", "foo@foo.com")


class TestBackend(TestCase):
    def test_save_to_db(self):
        """
        Test that using send_mail creates a Message object in DB instead, when EMAIL_BACKEND is set.
        """
        self.assertEqual(Message.objects.count(), 0)
        with self.settings(EMAIL_BACKEND="mailer.backend.DbBackend"):
            mail.send_mail("Subject", "Body", "sender@example.com", ["recipient@example.com"])
            self.assertEqual(Message.objects.count(), 1)


class TestSending(TestCase):
    def setUp(self):
        # Ensure outbox is empty at start
        del TestMailerEmailBackend.outbox[:]

    def test_mailer_email_backend(self):
        """
        Test that calling "manage.py send_mail" actually sends mail using the
        specified MAILER_EMAIL_BACKEND
        """
        with self.settings(MAILER_EMAIL_BACKEND="mailer.tests.TestMailerEmailBackend"):
            mailer.send_mail("Subject", "Body", "sender1@example.com", ["recipient@example.com"])
            self.assertEqual(Message.objects.count(), 1)
            self.assertEqual(len(TestMailerEmailBackend.outbox), 0)
            engine.send_all()
            self.assertEqual(len(TestMailerEmailBackend.outbox), 1)
            self.assertEqual(Message.objects.count(), 0)
            self.assertEqual(MessageLog.objects.count(), 1)

    def test_retry_deferred(self):
        with self.settings(MAILER_EMAIL_BACKEND="mailer.tests.FailingMailerEmailBackend"):
            mailer.send_mail("Subject", "Body", "sender2@example.com", ["recipient@example.com"])
            engine.send_all()
            self.assertEqual(Message.objects.count(), 1)
            self.assertEqual(Message.objects.deferred().count(), 1)
            self.assertEqual(MessageLog.objects.count(), 1)

        with self.settings(MAILER_EMAIL_BACKEND="django.core.mail.backends.locmem.EmailBackend"):

            engine.send_all()
            self.assertEqual(len(mail.outbox), 0)
            # Should not have sent the deferred ones
            self.assertEqual(Message.objects.count(), 1)
            self.assertEqual(Message.objects.deferred().count(), 1)

            # Now mark them for retrying
            Message.objects.retry_deferred()
            engine.send_all()
            self.assertEqual(len(mail.outbox), 1)
            self.assertEqual(Message.objects.count(), 0)

    def test_purge_old_entries(self):
        # Send one successfully
        with self.settings(MAILER_EMAIL_BACKEND="django.core.mail.backends.locmem.EmailBackend"):
            mailer.send_mail("Subject", "Body", "sender1@example.com",
                             ["recipient@example.com"])
            engine.send_all()

        # And one failure
        with self.settings(MAILER_EMAIL_BACKEND="mailer.tests.FailingMailerEmailBackend"):
            mailer.send_mail("Subject", "Body", "sender2@example.com",
                             ["recipient@example.com"])

            engine.send_all()
            Message.objects.retry_deferred()
            engine.send_all()

        with patch.object(mailer.models, 'datetime_now') as datetime_now_patch:
            datetime_now_patch.return_value = datetime_now() + datetime.timedelta(days=2)
            call_command('purge_mail_log', '1')

        self.assertNotEqual(MessageLog.objects.filter(result=RESULT_FAILURE).count(), 0)
        self.assertEqual(MessageLog.objects.filter(result=RESULT_SUCCESS).count(), 0)

    def test_send_loop(self):
        with self.settings(MAILER_EMAIL_BACKEND="django.core.mail.backends.locmem.EmailBackend"):
            with patch("mailer.engine.send_all", side_effect=StopIteration) as send:
                with patch("time.sleep", side_effect=StopIteration) as sleep:
                    self.assertRaises(StopIteration, engine.send_loop)

                    sleep.assert_called_once_with(engine.EMPTY_QUEUE_SLEEP)
                    send.assert_not_called()

                mailer.send_mail("Subject", "Body", "sender15@example.com", ["rec@example.com"])

                self.assertRaises(StopIteration, engine.send_loop)
                send.assert_called_once()

    def test_send_html(self):
        with self.settings(MAILER_EMAIL_BACKEND="django.core.mail.backends.locmem.EmailBackend"):
            mailer.send_html_mail("Subject", "Body", "<html><body>Body</body></html>",
                                  "htmlsender1@example.com", ["recipient@example.com"],
                                  priority=PRIORITY_HIGH)

            # Ensure deferred was not deleted
            self.assertEqual(Message.objects.count(), 1)
            self.assertEqual(Message.objects.deferred().count(), 0)

            engine.send_all()

            self.assertEqual(len(mail.outbox), 1)
            sent = mail.outbox[0]

            # Default "plain text"
            self.assertEqual(sent.body, "Body")
            self.assertEqual(sent.content_subtype, "plain")

            # Alternative "text/html"
            self.assertEqual(sent.alternatives[0],
                             ("<html><body>Body</body></html>", "text/html"))

    def test_send_mass_mail(self):
        with self.settings(MAILER_EMAIL_BACKEND="django.core.mail.backends.locmem.EmailBackend"):
            mails = (
                ("Subject", "Body", "mass0@example.com", ["recipient0@example.com"]),
                ("Subject", "Body", "mass1@example.com", ["recipient1@example.com"]),
                ("Subject", "Body", "mass2@example.com", ["recipient2@example.com"]),
                ("Subject", "Body", "mass3@example.com", ["recipient3@example.com"]),
            )

            mailer.send_mass_mail(mails)

            self.assertEqual(Message.objects.count(), 4)
            self.assertEqual(Message.objects.deferred().count(), 0)

            engine.send_all()

            self.assertEqual(Message.objects.count(), 0)
            self.assertEqual(Message.objects.deferred().count(), 0)

            self.assertEqual(len(mail.outbox), 4)
            for i, sent in enumerate(mail.outbox):
                # Default "plain text"
                self.assertEqual(sent.from_email, "mass{0}@example.com".format(i))
                self.assertEqual(sent.to, ["recipient{0}@example.com".format(i)])

    def test_mail_admins(self):
        with self.settings(MAILER_EMAIL_BACKEND="django.core.mail.backends.locmem.EmailBackend", ADMINS=(("Test", "testadmin@example.com"),)):  # noqa
            mailer.mail_admins("Subject", "Admin Body")

            self.assertEqual(Message.objects.count(), 1)
            self.assertEqual(Message.objects.deferred().count(), 0)

            engine.send_all()

            self.assertEqual(Message.objects.count(), 0)
            self.assertEqual(Message.objects.deferred().count(), 0)

            self.assertEqual(len(mail.outbox), 1)
            sent = mail.outbox[0]

            # Default "plain text"
            self.assertEqual(sent.body, "Admin Body")
            self.assertEqual(sent.to, ["testadmin@example.com"])

    def test_mail_managers(self):
        with self.settings(MAILER_EMAIL_BACKEND="django.core.mail.backends.locmem.EmailBackend", MANAGERS=(("Test", "testmanager@example.com"),)):  # noqa
            mailer.mail_managers("Subject", "Manager Body")

            self.assertEqual(Message.objects.count(), 1)
            self.assertEqual(Message.objects.deferred().count(), 0)

            engine.send_all()

            self.assertEqual(Message.objects.count(), 0)
            self.assertEqual(Message.objects.deferred().count(), 0)

            self.assertEqual(len(mail.outbox), 1)
            sent = mail.outbox[0]

            # Default "plain text"
            self.assertEqual(sent.body, "Manager Body")
            self.assertEqual(sent.to, ["testmanager@example.com"])

    def test_blacklisted_emails(self):
        with self.settings(MAILER_EMAIL_BACKEND="django.core.mail.backends.locmem.EmailBackend"):
            now = datetime_now()
            obj = DontSendEntry.objects.create(to_address="nogo@example.com", when_added=now)
            self.assertTrue(obj.to_address, "nogo@example.com")

            mailer.send_mail("Subject", "GoBody", "send1@example.com", ["go@example.com"])
            mailer.send_mail("Subject", "NoGoBody", "send2@example.com", ["nogo@example.com"])

            self.assertEqual(Message.objects.count(), 2)
            self.assertEqual(Message.objects.deferred().count(), 0)

            engine.send_all()

            # All messages are processed
            self.assertEqual(Message.objects.count(), 0)
            self.assertEqual(Message.objects.deferred().count(), 0)

            # but only one should get sent
            self.assertEqual(len(mail.outbox), 1)
            sent = mail.outbox[0]

            # Default "plain text"
            self.assertEqual(sent.body, "GoBody")
            self.assertEqual(sent.to, ["go@example.com"])

    def test_control_max_delivery_amount(self):
        with self.settings(MAILER_EMAIL_BACKEND="mailer.tests.TestMailerEmailBackend", MAILER_EMAIL_MAX_BATCH=2):  # noqa
            mailer.send_mail("Subject1", "Body1", "sender1@example.com", ["recipient1@example.com"])
            mailer.send_mail("Subject2", "Body2", "sender2@example.com", ["recipient2@example.com"])
            mailer.send_mail("Subject3", "Body3", "sender3@example.com", ["recipient3@example.com"])
            self.assertEqual(Message.objects.count(), 3)
            self.assertEqual(len(TestMailerEmailBackend.outbox), 0)
            engine.send_all()
            self.assertEqual(len(TestMailerEmailBackend.outbox), 2)
            self.assertEqual(Message.objects.count(), 1)
            self.assertEqual(MessageLog.objects.count(), 2)

    def test_control_max_retry_amount(self):
        with self.settings(MAILER_EMAIL_BACKEND="mailer.tests.TestMailerEmailBackend"):  # noqa
            # 5 normal emails scheduled for delivery
            mailer.send_mail("Subject1", "Body1", "sender1@example.com", ["recipient1@example.com"])
            mailer.send_mail("Subject2", "Body2", "sender2@example.com", ["recipient2@example.com"])
            mailer.send_mail("Subject3", "Body3", "sender3@example.com", ["recipient3@example.com"])
            mailer.send_mail("Subject4", "Body4", "sender4@example.com", ["recipient4@example.com"])
            mailer.send_mail("Subject5", "Body5", "sender5@example.com", ["recipient5@example.com"])
            self.assertEqual(Message.objects.count(), 5)
            self.assertEqual(Message.objects.deferred().count(), 0)

        with self.settings(MAILER_EMAIL_BACKEND="mailer.tests.FailingMailerEmailBackend", MAILER_EMAIL_MAX_DEFERRED=2):  # noqa
            # 2 will get deferred 3 remain undeferred
            with patch("logging.warning") as w:
                engine.send_all()

                w.assert_called_once()
                arg = w.call_args[0][0]
                self.assertIn("EMAIL_MAX_DEFERRED", arg)
                self.assertIn("stopping for this round", arg)

            self.assertEqual(Message.objects.count(), 5)
            self.assertEqual(Message.objects.deferred().count(), 2)

        with self.settings(MAILER_EMAIL_BACKEND="mailer.tests.TestMailerEmailBackend", MAILER_EMAIL_MAX_DEFERRED=2):  # noqa
            # 3 will be delivered, 2 remain deferred
            engine.send_all()
            self.assertEqual(len(TestMailerEmailBackend.outbox), 3)
            # Should not have sent the deferred ones
            self.assertEqual(Message.objects.count(), 2)
            self.assertEqual(Message.objects.deferred().count(), 2)

            # Now mark them for retrying
            Message.objects.retry_deferred()
            engine.send_all()
            self.assertEqual(len(TestMailerEmailBackend.outbox), 2)
            self.assertEqual(Message.objects.count(), 0)

    def test_throttling_delivery(self):
        TIME = 1  # throttle time = 1 second

        with self.settings(MAILER_EMAIL_BACKEND="mailer.tests.TestMailerEmailBackend", MAILER_EMAIL_THROTTLE=TIME):  # noqa
            mailer.send_mail("Subject", "Body", "sender13@example.com", ["recipient@example.com"])
            mailer.send_mail("Subject", "Body", "sender14@example.com", ["recipient@example.com"])
            start_time = time.time()
            engine.send_all()
            throttled_time = time.time() - start_time

            self.assertEqual(len(TestMailerEmailBackend.outbox), 2)
            self.assertEqual(Message.objects.count(), 0)

        # Notes: 2 * TIME because 2 emails are sent during the test
        self.assertGreater(throttled_time, 2 * TIME)

    def test_save_changes_to_email(self):
        """
        Test that changes made to the email by the backend are
        saved in MessageLog.
        """
        with self.settings(MAILER_EMAIL_BACKEND="mailer.tests.TestMailerEmailBackend"):
            mailer.send_mail("Subject", "Body", "sender@example.com", ["recipient@example.com"])
            engine.send_all()
            m = MessageLog.objects.get()
            self.assertEqual(m.email.extra_headers['X-Sent-By'],
                             'django-mailer-tests')

    def test_set_and_save_message_id(self):
        """
        Test that message-id is set and saved correctly
        """
        with self.settings(MAILER_EMAIL_BACKEND="mailer.tests.TestMailerEmailBackend"):
            mailer.send_mail("Subject", "Body", "sender@example.com", ["recipient@example.com"])
            engine.send_all()
            m = MessageLog.objects.get()
            self.assertEqual(
                m.email.extra_headers['Message-ID'],
                m.message_id
            )

    def test_save_existing_message_id(self):
        """
        Test that a preset message-id is saved correctly
        """
        with self.settings(MAILER_EMAIL_BACKEND="mailer.tests.TestMailerEmailBackend"):
            make_message(
                subject="Subject",
                body="Body",
                from_email="sender@example.com",
                to=["recipient@example.com"],
                priority=PRIORITY_MEDIUM,
                headers={'message-id': 'foo'},
            ).save()
            engine.send_all()
            m = MessageLog.objects.get()
            self.assertEqual(
                m.email.extra_headers['message-id'],
                'foo'
            )
            self.assertEqual(
                m.message_id,
                'foo'
            )


class TestLockNormal(TestCase):
    def setUp(self):
        class CustomError(Exception):
            pass

        self.CustomError = CustomError

        self.lock_mock = Mock()

        self.patcher_lock = patch("lockfile.FileLock", return_value=self.lock_mock)
        self.patcher_prio = patch("mailer.engine.prioritize", side_effect=CustomError)

        self.lock = self.patcher_lock.start()
        self.prio = self.patcher_prio.start()

    def test(self):
        self.assertRaises(self.CustomError, engine.send_all)
        self.lock_mock.acquire.assert_called_once_with(engine.LOCK_WAIT_TIMEOUT)
        self.lock.assert_called_once_with("send_mail")
        self.prio.assert_called_once()

    def tearDown(self):
        self.patcher_lock.stop()
        self.patcher_prio.stop()


class TestLockLocked(TestCase):
    def setUp(self):
        config = {
            "acquire.side_effect": lockfile.AlreadyLocked,
        }
        self.lock_mock = Mock(**config)

        self.patcher_lock = patch("lockfile.FileLock", return_value=self.lock_mock)
        self.patcher_prio = patch("mailer.engine.prioritize", side_effect=Exception)

        self.lock = self.patcher_lock.start()
        self.prio = self.patcher_prio.start()

    def test(self):
        engine.send_all()
        self.lock_mock.acquire.assert_called_once_with(engine.LOCK_WAIT_TIMEOUT)
        self.lock.assert_called_once_with("send_mail")
        self.prio.assert_not_called()

    def tearDown(self):
        self.patcher_lock.stop()
        self.patcher_prio.stop()


class TestLockTimeout(TestCase):
    def setUp(self):
        config = {
            "acquire.side_effect": lockfile.LockTimeout,
        }
        self.lock_mock = Mock(**config)

        self.patcher_lock = patch("lockfile.FileLock", return_value=self.lock_mock)
        self.patcher_prio = patch("mailer.engine.prioritize", side_effect=Exception)

        self.lock = self.patcher_lock.start()
        self.prio = self.patcher_prio.start()

    def test(self):
        engine.send_all()
        self.lock_mock.acquire.assert_called_once_with(engine.LOCK_WAIT_TIMEOUT)
        self.lock.assert_called_once_with("send_mail")
        self.prio.assert_not_called()

    def tearDown(self):
        self.patcher_lock.stop()
        self.patcher_prio.stop()


class TestPrioritize(TestCase):
    def test_prioritize(self):
        with self.settings(MAILER_EMAIL_BACKEND="django.core.mail.backends.locmem.EmailBackend"):
            mailer.send_mail("Subject", "Body", "prio1@example.com", ["r@example.com"],
                             priority=PRIORITY_HIGH)
            mailer.send_mail("Subject", "Body", "prio2@example.com", ["r@example.com"],
                             priority=PRIORITY_MEDIUM)
            mailer.send_mail("Subject", "Body", "prio3@example.com", ["r@example.com"],
                             priority=PRIORITY_LOW)
            mailer.send_mail("Subject", "Body", "prio4@example.com", ["r@example.com"],
                             priority=PRIORITY_HIGH)
            mailer.send_mail("Subject", "Body", "prio5@example.com", ["r@example.com"],
                             priority=PRIORITY_HIGH)
            mailer.send_mail("Subject", "Body", "prio6@example.com", ["r@example.com"],
                             priority=PRIORITY_LOW)
            mailer.send_mail("Subject", "Body", "prio7@example.com", ["r@example.com"],
                             priority=PRIORITY_LOW)
            mailer.send_mail("Subject", "Body", "prio8@example.com", ["r@example.com"],
                             priority=PRIORITY_MEDIUM)
            mailer.send_mail("Subject", "Body", "prio9@example.com", ["r@example.com"],
                             priority=PRIORITY_MEDIUM)
            mailer.send_mail("Subject", "Body", "prio10@example.com", ["r@example.com"],
                             priority=PRIORITY_LOW)
            mailer.send_mail("Subject", "Body", "prio11@example.com", ["r@example.com"],
                             priority=PRIORITY_MEDIUM)
            mailer.send_mail("Subject", "Body", "prio12@example.com", ["r@example.com"],
                             priority=PRIORITY_HIGH)
            mailer.send_mail("Subject", "Body", "prio13@example.com", ["r@example.com"],
                             priority=PRIORITY_DEFERRED)
            self.assertEqual(Message.objects.count(), 13)
            self.assertEqual(Message.objects.deferred().count(), 1)
            self.assertEqual(Message.objects.non_deferred().count(), 12)

            messages = engine.prioritize()

            # High priority
            msg = next(messages)
            self.assertEqual(msg.email.from_email, "prio1@example.com")
            msg.delete()
            msg = next(messages)
            self.assertEqual(msg.email.from_email, "prio4@example.com")
            msg.delete()
            msg = next(messages)
            self.assertEqual(msg.email.from_email, "prio5@example.com")
            msg.delete()
            msg = next(messages)
            self.assertEqual(msg.email.from_email, "prio12@example.com")
            msg.delete()

            # Medium priority
            msg = next(messages)
            self.assertEqual(msg.email.from_email, "prio2@example.com")
            msg.delete()
            msg = next(messages)
            self.assertEqual(msg.email.from_email, "prio8@example.com")
            msg.delete()
            msg = next(messages)
            self.assertEqual(msg.email.from_email, "prio9@example.com")
            msg.delete()
            msg = next(messages)
            self.assertEqual(msg.email.from_email, "prio11@example.com")
            msg.delete()

            # Low priority
            msg = next(messages)
            self.assertEqual(msg.email.from_email, "prio3@example.com")
            msg.delete()
            msg = next(messages)
            self.assertEqual(msg.email.from_email, "prio6@example.com")
            msg.delete()
            msg = next(messages)
            self.assertEqual(msg.email.from_email, "prio7@example.com")
            msg.delete()
            msg = next(messages)
            self.assertEqual(msg.email.from_email, "prio10@example.com")
            msg.delete()

            # Add one more mail that should still get delivered
            mailer.send_mail("Subject", "Body", "prio14@example.com", ["r@example.com"],
                             priority=PRIORITY_HIGH)
            msg = next(messages)
            self.assertEqual(msg.email.from_email, "prio14@example.com")
            msg.delete()

            # Ensure nothing else comes up
            self.assertRaises(StopIteration, lambda: next(messages))

            # Ensure deferred was not deleted
            self.assertEqual(Message.objects.count(), 1)
            self.assertEqual(Message.objects.deferred().count(), 1)


class TestMessages(TestCase):
    def test_message(self):
        with self.settings(MAILER_EMAIL_BACKEND="django.core.mail.backends.locmem.EmailBackend"):
            mailer.send_mail("Subject Msg", "Body", "msg1@example.com", ["rec1@example.com"])

            self.assertEqual(Message.objects.count(), 1)
            self.assertEqual(Message.objects.deferred().count(), 0)
            self.assertEqual(MessageLog.objects.count(), 0)

            msg = Message.objects.all()[0]

            self.assertEqual(msg.email.from_email, "msg1@example.com")
            self.assertEqual(msg.to_addresses, ["rec1@example.com"])
            self.assertEqual(msg.subject, "Subject Msg")

            # Fake a msg stored in DB with invalid data
            msg.message_data = ""

            self.assertEqual(msg.to_addresses, [])
            self.assertEqual(msg.subject, "")

            msg.save()

            with patch("logging.warning") as w:
                engine.send_all()

                w.assert_called_once()
                arg = w.call_args[0][0]
                self.assertIn("message discarded due to failure in converting from DB", arg)

            self.assertEqual(Message.objects.count(), 0)
            self.assertEqual(Message.objects.deferred().count(), 0)
            # Delivery should discard broken messages
            self.assertEqual(MessageLog.objects.count(), 0)

    def test_message_log(self):
        with self.settings(MAILER_EMAIL_BACKEND="django.core.mail.backends.locmem.EmailBackend"):
            mailer.send_mail("Subject Log", "Body", "log1@example.com", ["1gol@example.com"])

            self.assertEqual(Message.objects.count(), 1)
            self.assertEqual(Message.objects.deferred().count(), 0)
            self.assertEqual(MessageLog.objects.count(), 0)

            engine.send_all()

            self.assertEqual(Message.objects.count(), 0)
            self.assertEqual(Message.objects.deferred().count(), 0)
            self.assertEqual(MessageLog.objects.count(), 1)

            log = MessageLog.objects.all()[0]

            self.assertEqual(log.email.from_email, "log1@example.com")
            self.assertEqual(log.to_addresses, ["1gol@example.com"])
            self.assertEqual(log.subject, "Subject Log")

            # Fake a log entry without email
            log.message_data = ""

            self.assertEqual(log.to_addresses, [])
            self.assertEqual(log.subject, "")


class TestDbToEmail(TestCase):
    def test_db_to_email(self):
        # Empty/Invalid content
        self.assertEqual(db_to_email(""), None)
        self.assertEqual(db_to_email(None), None)

        # Other objects which should be returned as-is
        data = "Hello Email"
        self.assertEqual(db_to_email(email_to_db(data)), data)

        data = ["Test subject", "Test body", "testsender@example.com", ["testrec@example.com"]]
        self.assertEqual(db_to_email(email_to_db(data)), data)

        email = mail.EmailMessage(*data)
        converted_email = db_to_email(email_to_db(email))
        self.assertEqual(converted_email.body, email.body)
        self.assertEqual(converted_email.subject, email.subject)
        self.assertEqual(converted_email.from_email, email.from_email)
        self.assertEqual(converted_email.to, email.to)

        # Test old pickle in DB format
        db_email = pickle.dumps(email)
        converted_email = db_to_email(db_email)
        self.assertEqual(converted_email.body, email.body)
        self.assertEqual(converted_email.subject, email.subject)
        self.assertEqual(converted_email.from_email, email.from_email)
        self.assertEqual(converted_email.to, email.to)


def call_command_with_cron_arg(command, cron_value):
    # for old django versions, `call_command` doesn't parse arguments
    if django.VERSION < (1, 8):
        return call_command(command, cron=cron_value)

    # newer django; test parsing by passing argument as string
    return call_command(command, '--cron={}'.format(cron_value))


class TestCommandHelper(TestCase):
    def test_send_mail_no_cron(self):
        with patch('mailer.management.commands.send_mail.logging') as logging:
            call_command('send_mail')
            logging.basicConfig.assert_called_with(level=logging.DEBUG, format=ANY)

    def test_send_mail_cron_0(self):
        with patch('mailer.management.commands.send_mail.logging') as logging:
            call_command_with_cron_arg('send_mail', 0)
            logging.basicConfig.assert_called_with(level=logging.DEBUG, format=ANY)

    def test_send_mail_cron_1(self):
        with patch('mailer.management.commands.send_mail.logging') as logging:
            call_command_with_cron_arg('send_mail', 1)
            logging.basicConfig.assert_called_with(level=logging.ERROR, format=ANY)

    def test_retry_deferred_no_cron(self):
        with patch('mailer.management.commands.retry_deferred.logging') as logging:
            call_command('retry_deferred')
            logging.basicConfig.assert_called_with(level=logging.DEBUG, format=ANY)

    def test_retry_deferred_cron_0(self):
        with patch('mailer.management.commands.retry_deferred.logging') as logging:
            call_command_with_cron_arg('retry_deferred', 0)
            logging.basicConfig.assert_called_with(level=logging.DEBUG, format=ANY)

    def test_retry_deferred_cron_1(self):
        with patch('mailer.management.commands.retry_deferred.logging') as logging:
            call_command_with_cron_arg('retry_deferred', 1)
            logging.basicConfig.assert_called_with(level=logging.ERROR, format=ANY)<|MERGE_RESOLUTION|>--- conflicted
+++ resolved
@@ -1,38 +1,23 @@
-<<<<<<< HEAD
 import datetime
 import pickle
 import smtplib
 import time
 
+import django
 import lockfile
-=======
-import django
-from django.test import TestCase
->>>>>>> 696027f0
 from django.core import mail
 from django.core.mail.backends.locmem import EmailBackend as LocMemEmailBackend
 from django.core.management import call_command
 from django.test import TestCase
 from django.utils.timezone import now as datetime_now
-from mock import Mock, patch
+from mock import ANY, Mock, patch
 
 import mailer
 from mailer import engine
-<<<<<<< HEAD
-from mailer.models import (
-    PRIORITY_DEFERRED, PRIORITY_HIGH, PRIORITY_LOW, PRIORITY_MEDIUM,
-    RESULT_FAILURE, RESULT_SUCCESS, DontSendEntry, Message, MessageLog,
-    db_to_email, email_to_db, make_message
-)
-=======
-
-from mock import patch, Mock, ANY
-import pickle
-import lockfile
-import smtplib
-import time
-import datetime
->>>>>>> 696027f0
+from mailer.models import (PRIORITY_DEFERRED, PRIORITY_HIGH, PRIORITY_LOW,
+                           PRIORITY_MEDIUM, RESULT_FAILURE, RESULT_SUCCESS,
+                           DontSendEntry, Message, MessageLog, db_to_email,
+                           email_to_db, make_message)
 
 
 class FakeConnection(object):
